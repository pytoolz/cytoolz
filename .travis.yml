language: python
python:
    - "2.6"
    - "2.7"
    - "3.2"
    - "3.3"
<<<<<<< HEAD
=======
    - "3.4"
>>>>>>> 39b99caa

before_install:
    - pip install git+https://github.com/pytoolz/toolz.git

install:
<<<<<<< HEAD
    - python setup.py build_ext --inplace --without-cython
=======
    - python setup.py build_ext --inplace --with-cython
>>>>>>> 39b99caa

# commands to run tests
script:
    - nosetests --with-doctest cytoolz

notifications:
  email: false<|MERGE_RESOLUTION|>--- conflicted
+++ resolved
@@ -4,20 +4,13 @@
     - "2.7"
     - "3.2"
     - "3.3"
-<<<<<<< HEAD
-=======
     - "3.4"
->>>>>>> 39b99caa
 
 before_install:
     - pip install git+https://github.com/pytoolz/toolz.git
 
 install:
-<<<<<<< HEAD
     - python setup.py build_ext --inplace --without-cython
-=======
-    - python setup.py build_ext --inplace --with-cython
->>>>>>> 39b99caa
 
 # commands to run tests
 script:
