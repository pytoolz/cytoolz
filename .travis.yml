--- conflicted
+++ resolved
@@ -13,12 +13,8 @@
         - python: "3.7-dev"
 
 before_install:
-<<<<<<< HEAD
-    - pip install toolz==0.8.2
-=======
-    - pip install git+https://github.com/pytoolz/toolz.git
-    - pip install cython pytest
->>>>>>> 23b62503
+    - pip install toolz==0.9.0
+    - pip install pytest
 
 install:
     - python setup.py build_ext --inplace --without-cython
