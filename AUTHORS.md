--- conflicted
+++ resolved
@@ -2,8 +2,6 @@
 
 [Matthew Rocklin](http://matthewrocklin.com)    [@mrocklin](http://github.com/mrocklin/)
 
-<<<<<<< HEAD
-[Thouis (Ray) Jones](http://people.seas.harvard.edu/~thouis)  [@thouis](https://github.com/thouis/)
-=======
 Lars Buitinck                                   [@larsmans](http://github.com/larsmans)
->>>>>>> 6b2b0878
+
+[Thouis (Ray) Jones](http://people.seas.harvard.edu/~thouis)  [@thouis](https://github.com/thouis/)