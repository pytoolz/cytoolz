--- conflicted
+++ resolved
@@ -1,6 +1,2 @@
-<<<<<<< HEAD
-__version__ = '0.8.1'
-=======
-__version__ = '0.8.2dev'
->>>>>>> f5e7865f
-__toolz_version__ = '0.8.1'+__version__ = '0.8.2'
+__toolz_version__ = '0.8.2'