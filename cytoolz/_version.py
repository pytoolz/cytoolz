<<<<<<< HEAD
__version__ = '0.8.2'
=======
__version__ = '0.8.3dev'
>>>>>>> 23b62503
__toolz_version__ = '0.8.2'<|MERGE_RESOLUTION|>--- conflicted
+++ resolved
@@ -1,6 +1,2 @@
-<<<<<<< HEAD
-__version__ = '0.8.2'
-=======
-__version__ = '0.8.3dev'
->>>>>>> 23b62503
-__toolz_version__ = '0.8.2'+__version__ = '0.9.0'
+__toolz_version__ = '0.9.0'