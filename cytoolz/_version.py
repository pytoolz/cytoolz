<<<<<<< HEAD
__version__ = '0.7.2'
__toolz_version__ = '0.7.1'
=======
__version__ = '0.7.3'
__toolz_version__ = '0.7.2'
>>>>>>> 8196cd97
<|MERGE_RESOLUTION|>--- conflicted
+++ resolved
@@ -1,7 +1,2 @@
-<<<<<<< HEAD
-__version__ = '0.7.2'
-__toolz_version__ = '0.7.1'
-=======
 __version__ = '0.7.3'
-__toolz_version__ = '0.7.2'
->>>>>>> 8196cd97
+__toolz_version__ = '0.7.2'