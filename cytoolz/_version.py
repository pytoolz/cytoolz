--- conflicted
+++ resolved
@@ -1,6 +1,2 @@
-<<<<<<< HEAD
-__version__ = '0.9.0'
-=======
-__version__ = '0.9.1dev'
->>>>>>> ada3b932
-__toolz_version__ = '0.9.0'+__version__ = '0.10.0'
+__toolz_version__ = '0.10.0'