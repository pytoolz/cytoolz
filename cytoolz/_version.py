<<<<<<< HEAD
__version__ = '0.7.5'
=======
__version__ = '0.7.6dev'
>>>>>>> 3c20794d
__toolz_version__ = '0.7.4'<|MERGE_RESOLUTION|>--- conflicted
+++ resolved
@@ -1,6 +1,2 @@
-<<<<<<< HEAD
-__version__ = '0.7.5'
-=======
-__version__ = '0.7.6dev'
->>>>>>> 3c20794d
-__toolz_version__ = '0.7.4'+__version__ = '0.8.0'
+__toolz_version__ = '0.8.0'