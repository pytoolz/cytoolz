<<<<<<< HEAD
__version__ = '0.7.0'
=======
__version__ = '0.7.1dev'
>>>>>>> 453034e4
__toolz_version__ = '0.7.0'<|MERGE_RESOLUTION|>--- conflicted
+++ resolved
@@ -1,6 +1,2 @@
-<<<<<<< HEAD
-__version__ = '0.7.0'
-=======
-__version__ = '0.7.1dev'
->>>>>>> 453034e4
-__toolz_version__ = '0.7.0'+__version__ = '0.7.1'
+__toolz_version__ = '0.7.1'