<<<<<<< HEAD
__version__ = '0.11.0'
=======
__version__ = '0.11.1dev'
>>>>>>> 47e8fd9f
__toolz_version__ = '0.11.0'<|MERGE_RESOLUTION|>--- conflicted
+++ resolved
@@ -1,6 +1,2 @@
-<<<<<<< HEAD
-__version__ = '0.11.0'
-=======
-__version__ = '0.11.1dev'
->>>>>>> 47e8fd9f
-__toolz_version__ = '0.11.0'+__version__ = '0.11.2'
+__toolz_version__ = '0.11.2'