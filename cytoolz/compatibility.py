--- conflicted
+++ resolved
@@ -16,20 +16,6 @@
            'iteritems', 'iterkeys', 'itervalues', 'filterfalse',
            'PY3', 'PY34', 'PYPY')
 
-<<<<<<< HEAD
-map = map
-filter = filter
-range = range
-zip = zip
-from functools import reduce
-from itertools import zip_longest
-iteritems = operator.methodcaller('items')
-iterkeys = operator.methodcaller('keys')
-itervalues = operator.methodcaller('values')
-
-from importlib import import_module
-=======
-
 map = map
 filter = filter
 range = range
@@ -40,5 +26,4 @@
 iteritems = operator.methodcaller('items')
 iterkeys = operator.methodcaller('keys')
 itervalues = operator.methodcaller('values')
-from collections.abc import Sequence
->>>>>>> b8f88185
+from collections.abc import Sequence