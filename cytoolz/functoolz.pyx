import inspect
import sys
from functools import partial
from importlib import import_module
from operator import attrgetter
from types import MethodType
from cytoolz.utils import no_default
import cytoolz._signatures as _sigs

from toolz.functoolz import (InstanceProperty, instanceproperty, is_arity,
                             num_required_args, has_varargs, has_keywords,
                             is_valid_args, is_partial_args)

cimport cython
from cpython.dict cimport PyDict_Merge, PyDict_New
from cpython.object cimport (PyCallable_Check, PyObject_Call, PyObject_CallObject,
                             PyObject_RichCompare, Py_EQ, Py_NE)
from cpython.ref cimport PyObject
from cpython.sequence cimport PySequence_Concat
from cpython.set cimport PyFrozenSet_New
from cpython.tuple cimport PyTuple_Check, PyTuple_GET_SIZE


__all__ = ['identity', 'thread_first', 'thread_last', 'memoize', 'compose', 'compose_left',
           'pipe', 'complement', 'juxt', 'do', 'curry', 'memoize', 'flip',
           'excepts', 'apply']


cpdef object identity(object x):
    return x


def apply(*func_and_args, **kwargs):
    """
    Applies a function and returns the results

    >>> def double(x): return 2*x
    >>> def inc(x):    return x + 1
    >>> apply(double, 5)
    10

    >>> tuple(map(apply, [double, inc, double], [10, 500, 8000]))
    (20, 501, 16000)
    """
    if not func_and_args:
        raise TypeError('func argument is required')
    return func_and_args[0](*func_and_args[1:], **kwargs)


cdef object c_thread_first(object val, object forms):
    cdef object form, func
    cdef tuple args
    for form in forms:
        if PyCallable_Check(form):
            val = form(val)
        elif PyTuple_Check(form):
            func, args = form[0], (val,) + form[1:]
            val = PyObject_CallObject(func, args)
        else:
            val = None
    return val


def thread_first(val, *forms):
    """
    Thread value through a sequence of functions/forms

    >>> def double(x): return 2*x
    >>> def inc(x):    return x + 1
    >>> thread_first(1, inc, double)
    4

    If the function expects more than one input you can specify those inputs
    in a tuple.  The value is used as the first input.

    >>> def add(x, y): return x + y
    >>> def pow(x, y): return x**y
    >>> thread_first(1, (add, 4), (pow, 2))  # pow(add(1, 4), 2)
    25

    So in general
        thread_first(x, f, (g, y, z))
    expands to
        g(f(x), y, z)

    See Also:
        thread_last
    """
    return c_thread_first(val, forms)


cdef object c_thread_last(object val, object forms):
    cdef object form, func
    cdef tuple args
    for form in forms:
        if PyCallable_Check(form):
            val = form(val)
        elif PyTuple_Check(form):
            func, args = form[0], form[1:] + (val,)
            val = PyObject_CallObject(func, args)
        else:
            val = None
    return val


def thread_last(val, *forms):
    """
    Thread value through a sequence of functions/forms

    >>> def double(x): return 2*x
    >>> def inc(x):    return x + 1
    >>> thread_last(1, inc, double)
    4

    If the function expects more than one input you can specify those inputs
    in a tuple.  The value is used as the last input.

    >>> def add(x, y): return x + y
    >>> def pow(x, y): return x**y
    >>> thread_last(1, (add, 4), (pow, 2))  # pow(2, add(4, 1))
    32

    So in general
        thread_last(x, f, (g, y, z))
    expands to
        g(y, z, f(x))

    >>> def iseven(x):
    ...     return x % 2 == 0
    >>> list(thread_last([1, 2, 3], (map, inc), (filter, iseven)))
    [2, 4]

    See Also:
        thread_first
    """
    return c_thread_last(val, forms)


cdef struct partialobject:
    PyObject _
    PyObject *fn
    PyObject *args
    PyObject *kw
    PyObject *dict
    PyObject *weakreflist


cdef object _partial = partial(lambda: None)


cdef object _empty_kwargs():
    if <object> (<partialobject*> _partial).kw is None:
        return None
    return PyDict_New()


cdef class curry:
    """ curry(self, *args, **kwargs)

    Curry a callable function

    Enables partial application of arguments through calling a function with an
    incomplete set of arguments.

    >>> def mul(x, y):
    ...     return x * y
    >>> mul = curry(mul)

    >>> double = mul(2)
    >>> double(10)
    20

    Also supports keyword arguments

    >>> @curry                  # Can use curry as a decorator
    ... def f(x, y, a=10):
    ...     return a * (x + y)

    >>> add = f(a=1)
    >>> add(2, 3)
    5

    See Also:
        cytoolz.curried - namespace of curried functions
                        https://toolz.readthedocs.io/en/latest/curry.html
    """

    def __cinit__(self, *args, **kwargs):
        if not args:
            raise TypeError('__init__() takes at least 2 arguments (1 given)')
        func, args = args[0], args[1:]
        if not PyCallable_Check(func):
            raise TypeError("Input must be callable")

        # curry- or functools.partial-like object?  Unpack and merge arguments
        if (hasattr(func, 'func')
                and hasattr(func, 'args')
                and hasattr(func, 'keywords')
                and isinstance(func.args, tuple)):
            if func.keywords:
                PyDict_Merge(kwargs, func.keywords, False)
                ## Equivalent to:
                # for key, val in func.keywords.items():
                #     if key not in kwargs:
                #         kwargs[key] = val
            args = func.args + args
            func = func.func

        self.func = func
        self.args = args
        self.keywords = kwargs if kwargs else _empty_kwargs()
        self.__doc__ = getattr(func, '__doc__', None)
        self.__name__ = getattr(func, '__name__', '<curry>')
        self.__module__ = getattr(func, '__module__', None)
        self.__qualname__ = getattr(func, '__qualname__', None)
        self._sigspec = None
        self._has_unknown_args = None

    def __str__(self):
        return str(self.func)

    def __repr__(self):
        return repr(self.func)

    def __hash__(self):
        return hash((self.func, self.args,
                     frozenset(self.keywords.items()) if self.keywords
                     else None))

    def __richcmp__(self, other, int op):
        is_equal = (isinstance(other, curry) and self.func == other.func and
                self.args == other.args and self.keywords == other.keywords)
        if op == Py_EQ:
            return is_equal
        if op == Py_NE:
            return not is_equal
        return PyObject_RichCompare(id(self), id(other), op)

    def __call__(self, *args, **kwargs):
        cdef object val

        if PyTuple_GET_SIZE(args) == 0:
            args = self.args
        elif PyTuple_GET_SIZE(self.args) != 0:
            args = PySequence_Concat(self.args, args)
        if self.keywords is not None:
            PyDict_Merge(kwargs, self.keywords, False)
        try:
            return self.func(*args, **kwargs)
        except TypeError as val:
            if self._should_curry_internal(args, kwargs, val):
                return type(self)(self.func, *args, **kwargs)
            raise

    def _should_curry(self, args, kwargs, exc=None):
        if PyTuple_GET_SIZE(args) == 0:
            args = self.args
        elif PyTuple_GET_SIZE(self.args) != 0:
            args = PySequence_Concat(self.args, args)
        if self.keywords is not None:
            PyDict_Merge(kwargs, self.keywords, False)
        return self._should_curry_internal(args, kwargs)

    def _should_curry_internal(self, args, kwargs, exc=None):
        func = self.func

        # `toolz` has these three lines
        #args = self.args + args
        #if self.keywords:
        #    kwargs = dict(self.keywords, **kwargs)

        if self._sigspec is None:
            sigspec = self._sigspec = _sigs.signature_or_spec(func)
            self._has_unknown_args = has_varargs(func, sigspec) is not False
        else:
            sigspec = self._sigspec

        if is_partial_args(func, args, kwargs, sigspec) is False:
            # Nothing can make the call valid
            return False
        elif self._has_unknown_args:
            # The call may be valid and raised a TypeError, but we curry
            # anyway because the function may have `*args`.  This is useful
            # for decorators with signature `func(*args, **kwargs)`.
            return True
        elif not is_valid_args(func, args, kwargs, sigspec):
            # Adding more arguments may make the call valid
            return True
        else:
            # There was a genuine TypeError
            return False

    def bind(self, *args, **kwargs):
        return type(self)(self, *args, **kwargs)

    def call(self, *args, **kwargs):
        cdef object val

        if PyTuple_GET_SIZE(args) == 0:
            args = self.args
        elif PyTuple_GET_SIZE(self.args) != 0:
            args = PySequence_Concat(self.args, args)
        if self.keywords is not None:
            PyDict_Merge(kwargs, self.keywords, False)
        return self.func(*args, **kwargs)

    def __get__(self, instance, owner):
        if instance is None:
            return self
        return type(self)(self, instance)

    @property
    def __signature__(self):
        sig = inspect.signature(self.func)
        args = self.args or ()
        keywords = self.keywords or {}
        if is_partial_args(self.func, args, keywords, sig) is False:
            raise TypeError('curry object has incorrect arguments')

        params = list(sig.parameters.values())
        skip = 0
        for param in params[:len(args)]:
            if param.kind == param.VAR_POSITIONAL:
                break
            skip += 1

        kwonly = False
        newparams = []
        for param in params[skip:]:
            kind = param.kind
            default = param.default
            if kind == param.VAR_KEYWORD:
                pass
            elif kind == param.VAR_POSITIONAL:
                if kwonly:
                    continue
            elif param.name in keywords:
                default = keywords[param.name]
                kind = param.KEYWORD_ONLY
                kwonly = True
            else:
                if kwonly:
                    kind = param.KEYWORD_ONLY
                if default is param.empty:
                    default = no_default
            newparams.append(param.replace(default=default, kind=kind))

        return sig.replace(parameters=newparams)

    def __reduce__(self):
        func = self.func
        modname = getattr(func, '__module__', None)
        qualname = getattr(func, '__qualname__', None)
        if qualname is None:
            qualname = getattr(func, '__name__', None)
        is_decorated = None
        if modname and qualname:
            attrs = []
            obj = import_module(modname)
            for attr in qualname.split('.'):
                if isinstance(obj, curry):
                    attrs.append('func')
                    obj = obj.func
                obj = getattr(obj, attr, None)
                if obj is None:
                    break
                attrs.append(attr)
            if isinstance(obj, curry) and obj.func is func:
                is_decorated = obj is self
                qualname = '.'.join(attrs)
                func = '%s:%s' % (modname, qualname)

        state = (type(self), func, self.args, self.keywords, is_decorated)
        return (_restore_curry, state)


cpdef object _restore_curry(cls, func, args, kwargs, is_decorated):
    if isinstance(func, str):
        modname, qualname = func.rsplit(':', 1)
        obj = import_module(modname)
        for attr in qualname.split('.'):
            obj = getattr(obj, attr)
        if is_decorated:
            return obj
        func = obj.func
    obj = cls(func, *args, **(kwargs or {}))
    return obj


cpdef object memoize(object func, object cache=None, object key=None):
    """
    Cache a function's result for speedy future evaluation

    Considerations:
        Trades memory for speed.
        Only use on pure functions.

    >>> def add(x, y):  return x + y
    >>> add = memoize(add)

    Or use as a decorator

    >>> @memoize
    ... def add(x, y):
    ...     return x + y

    Use the ``cache`` keyword to provide a dict-like object as an initial cache

    >>> @memoize(cache={(1, 2): 3})
    ... def add(x, y):
    ...     return x + y

    Note that the above works as a decorator because ``memoize`` is curried.

    It is also possible to provide a ``key(args, kwargs)`` function that
    calculates keys used for the cache, which receives an ``args`` tuple and
    ``kwargs`` dict as input, and must return a hashable value.  However,
    the default key function should be sufficient most of the time.

    >>> # Use key function that ignores extraneous keyword arguments
    >>> @memoize(key=lambda args, kwargs: args)
    ... def add(x, y, verbose=False):
    ...     if verbose:
    ...         print('Calculating %s + %s' % (x, y))
    ...     return x + y
    """
    return _memoize(func, cache, key)


cdef class _memoize:

    @property
    def __doc__(self):
        return self.func.__doc__

    @property
    def __name__(self):
        return self.func.__name__

    @property
    def __wrapped__(self):
        return self.func

    def __cinit__(self, func, cache, key):
        self.func = func
        if cache is None:
            self.cache = PyDict_New()
        else:
            self.cache = cache
        self.key = key

        try:
            self.may_have_kwargs = has_keywords(func) is not False
            # Is unary function (single arg, no variadic argument or keywords)?
            self.is_unary = is_arity(1, func)
        except TypeError:
            self.is_unary = False
            self.may_have_kwargs = True

    def __call__(self, *args, **kwargs):
        cdef object key
        if self.key is not None:
            key = self.key(args, kwargs)
        elif self.is_unary:
            key = args[0]
        elif self.may_have_kwargs:
            key = (args or None,
                   PyFrozenSet_New(kwargs.items()) if kwargs else None)
        else:
            key = args

        if key in self.cache:
            return self.cache[key]
        else:
            result = PyObject_Call(self.func, args, kwargs)
            self.cache[key] = result
            return result

    def __get__(self, instance, owner):
        if instance is None:
            return self
        return curry(self, instance)


cdef class Compose:
    """ Compose(self, *funcs)

    A composition of functions

    See Also:
        compose
    """
    # fix for #103, note: we cannot use __name__ at module-scope in cython
    __module__ = 'cytooz.functoolz'

    def __cinit__(self, *funcs):
        self.first = funcs[-1]
        self.funcs = tuple(reversed(funcs[:-1]))

    def __call__(self, *args, **kwargs):
        cdef object func, ret
        ret = PyObject_Call(self.first, args, kwargs)
        for func in self.funcs:
            ret = func(ret)
        return ret

    def __reduce__(self):
        return (Compose, (self.first,), self.funcs)

    def __setstate__(self, state):
        self.funcs = state

    def __repr__(self):
        return '{.__class__.__name__}{!r}'.format(
            self, tuple(reversed((self.first, ) + self.funcs)))

    def __eq__(self, other):
        if isinstance(other, Compose):
            return other.first == self.first and other.funcs == self.funcs
        return NotImplemented

    def __ne__(self, other):
        if isinstance(other, Compose):
            return other.first != self.first or other.funcs != self.funcs
        return NotImplemented

    def __hash__(self):
        return hash(self.first) ^ hash(self.funcs)

    def __get__(self, obj, objtype):
        if obj is None:
            return self
        else:
            return MethodType(self, obj)

    @property
    def __wrapped__(self):
        return self.first

    @property
    def __signature__(self):
        base = inspect.signature(self.first)
        last = inspect.signature(self.funcs[-1])
        return base.replace(return_annotation=last.return_annotation)

    @property
    def __name__(self):
        try:
            return '_of_'.join(
                f.__name__ for f in reversed((self.first,) + self.funcs)
            )
        except AttributeError:
            return type(self).__name__

    @property
    def __doc__(self):
        def composed_doc(*fs):
            """Generate a docstring for the composition of fs.
            """
            if not fs:
                # Argument name for the docstring.
                return '*args, **kwargs'

            return '{f}({g})'.format(f=fs[0].__name__, g=composed_doc(*fs[1:]))

        try:
            return (
                'lambda *args, **kwargs: ' +
                composed_doc(*reversed((self.first,) + self.funcs))
            )
        except AttributeError:
            # One of our callables does not have a `__name__`, whatever.
            return 'A composition of functions'


cdef object c_compose(object funcs):
    if not funcs:
        return identity
    elif len(funcs) == 1:
        return funcs[0]
    else:
        return Compose(*funcs)


def compose(*funcs):
    """
    Compose functions to operate in series.

    Returns a function that applies other functions in sequence.

    Functions are applied from right to left so that
    ``compose(f, g, h)(x, y)`` is the same as ``f(g(h(x, y)))``.

    If no arguments are provided, the identity function (f(x) = x) is returned.

    >>> inc = lambda i: i + 1
    >>> compose(str, inc)(3)
    '4'

    See Also:
        compose_left
        pipe
    """
    return c_compose(funcs)


cdef object c_compose_left(object funcs):
    if not funcs:
        return identity
    elif len(funcs) == 1:
        return funcs[0]
    else:
        return Compose(*reversed(funcs))


def compose_left(*funcs):
    """
    Compose functions to operate in series.

    Returns a function that applies other functions in sequence.

    Functions are applied from left to right so that
    ``compose_left(f, g, h)(x, y)`` is the same as ``h(g(f(x, y)))``.

    If no arguments are provided, the identity function (f(x) = x) is returned.

    >>> inc = lambda i: i + 1
    >>> compose_left(inc, str)(3)
    '4'

    See Also:
        compose
        pipe
    """
    return c_compose_left(funcs)


cdef object c_pipe(object data, object funcs):
    cdef object func
    for func in funcs:
        data = func(data)
    return data


def pipe(data, *funcs):
    """
    Pipe a value through a sequence of functions

    I.e. ``pipe(data, f, g, h)`` is equivalent to ``h(g(f(data)))``

    We think of the value as progressing through a pipe of several
    transformations, much like pipes in UNIX

    ``$ cat data | f | g | h``

    >>> double = lambda i: 2 * i
    >>> pipe(3, double, str)
    '6'

    See Also:
        compose
        compose_left
        thread_first
        thread_last
    """
    return c_pipe(data, funcs)


cdef class complement:
    """ complement(func)

    Convert a predicate function to its logical complement.

    In other words, return a function that, for inputs that normally
    yield True, yields False, and vice-versa.

    >>> def iseven(n): return n % 2 == 0
    >>> isodd = complement(iseven)
    >>> iseven(2)
    True
    >>> isodd(2)
    False
    """
    def __cinit__(self, func):
        self.func = func

    def __call__(self, *args, **kwargs):
        return not PyObject_Call(self.func, args, kwargs)  # use PyObject_Not?

    def __reduce__(self):
        return (complement, (self.func,))


cdef class juxt:
    """ juxt(self, *funcs)

    Creates a function that calls several functions with the same arguments

    Takes several functions and returns a function that applies its arguments
    to each of those functions then returns a tuple of the results.

    Name comes from juxtaposition: the fact of two things being seen or placed
    close together with contrasting effect.

    >>> inc = lambda x: x + 1
    >>> double = lambda x: x * 2
    >>> juxt(inc, double)(10)
    (11, 20)
    >>> juxt([inc, double])(10)
    (11, 20)
    """
    def __cinit__(self, *funcs):
        if len(funcs) == 1 and not PyCallable_Check(funcs[0]):
            funcs = funcs[0]
        self.funcs = tuple(funcs)

    def __call__(self, *args, **kwargs):
        if kwargs:
            return tuple(PyObject_Call(func, args, kwargs) for func in self.funcs)
        else:
            return tuple(PyObject_CallObject(func, args) for func in self.funcs)

    def __reduce__(self):
        return (juxt, (self.funcs,))


cpdef object do(object func, object x):
    """
    Runs ``func`` on ``x``, returns ``x``

    Because the results of ``func`` are not returned, only the side
    effects of ``func`` are relevant.

    Logging functions can be made by composing ``do`` with a storage function
    like ``list.append`` or ``file.write``

    >>> from cytoolz import compose
    >>> from cytoolz.curried import do

    >>> log = []
    >>> inc = lambda x: x + 1
    >>> inc = compose(inc, do(log.append))
    >>> inc(1)
    2
    >>> inc(11)
    12
    >>> log
    [1, 11]
    """
    func(x)
    return x


cpdef object flip(object func, object a, object b):
    """
    Call the function call with the arguments flipped

    This function is curried.

    >>> def div(a, b):
    ...     return a // b
    ...
    >>> flip(div, 2, 6)
    3
    >>> div_by_two = flip(div, 2)
    >>> div_by_two(4)
    2

    This is particularly useful for built in functions and functions defined
    in C extensions that accept positional only arguments. For example:
    isinstance, issubclass.

    >>> data = [1, 'a', 'b', 2, 1.5, object(), 3]
    >>> only_ints = list(filter(flip(isinstance, int), data))
    >>> only_ints
    [1, 2, 3]
    """
    return PyObject_CallObject(func, (b, a))


_flip = flip  # uncurried


cpdef object return_none(object exc):
    """
    Returns None.
    """
    return None


cdef class excepts:
    """ excepts(self, exc, func, handler=return_none)

    A wrapper around a function to catch exceptions and
    dispatch to a handler.

    This is like a functional try/except block, in the same way that
    ifexprs are functional if/else blocks.

    Examples
    --------
    >>> excepting = excepts(
    ...     ValueError,
    ...     lambda a: [1, 2].index(a),
    ...     lambda _: -1,
    ... )
    >>> excepting(1)
    0
    >>> excepting(3)
    -1

    Multiple exceptions and default except clause.
    >>> excepting = excepts((IndexError, KeyError), lambda a: a[0])
    >>> excepting([])
    >>> excepting([1])
    1
    >>> excepting({})
    >>> excepting({0: 1})
    1
    """

    def __cinit__(self, exc, func, handler=return_none):
        self.exc = exc
        self.func = func
        self.handler = handler

    def __call__(self, *args, **kwargs):
        try:
            return self.func(*args, **kwargs)
        except self.exc as e:
            return self.handler(e)

<<<<<<< HEAD
    @property
    def __name__(self):
        exc = self.exc
        try:
            if isinstance(exc, tuple):
                exc_name = '_or_'.join(map(attrgetter('__name__'), exc))
            else:
                exc_name = exc.__name__
            return '%s_excepting_%s' % (self.func.__name__, exc_name)
        except AttributeError:
            return 'excepting'

    @property
    def __doc__(self):
        exc = self.exc
        try:
            if isinstance(exc, tuple):
                exc_name = '(%s)' % ', '.join(
                    map(attrgetter('__name__'), exc),
=======
    property __name__:
        def __get__(self):
            exc = self.exc
            try:
                if isinstance(exc, tuple):
                    exc_name = '_or_'.join(map(attrgetter('__name__'), exc))
                else:
                    exc_name = exc.__name__
                return '%s_excepting_%s' % (self.func.__name__, exc_name)
            except AttributeError:
                return 'excepting'

    property __doc__:
        def __get__(self):
            from textwrap import dedent

            exc = self.exc
            try:
                if isinstance(exc, tuple):
                    exc_name = '(%s)' % ', '.join(
                        map(attrgetter('__name__'), exc),
                    )
                else:
                    exc_name = exc.__name__

                return dedent(
                    """\
                    A wrapper around {inst.func.__name__!r} that will except:
                    {exc}
                    and handle any exceptions with {inst.handler.__name__!r}.

                    Docs for {inst.func.__name__!r}:
                    {inst.func.__doc__}

                    Docs for {inst.handler.__name__!r}:
                    {inst.handler.__doc__}
                    """
                ).format(
                    inst=self,
                    exc=exc_name,
>>>>>>> 630386c4
                )
            else:
                exc_name = exc.__name__

            return dedent(
                """\
                A wrapper around {inst.func.__name__!r} that will except:
                {exc}
                and handle any exceptions with {inst.handler.__name__!r}.

                Docs for {inst.func.__name__!r}:
                {inst.func.__doc__}

                Docs for {inst.handler.__name__!r}:
                {inst.handler.__doc__}
                """
            ).format(
                inst=self,
                exc=exc_name,
            )
        except AttributeError:
            return type(self).__doc__<|MERGE_RESOLUTION|>--- conflicted
+++ resolved
@@ -830,7 +830,6 @@
         except self.exc as e:
             return self.handler(e)
 
-<<<<<<< HEAD
     @property
     def __name__(self):
         exc = self.exc
@@ -850,48 +849,6 @@
             if isinstance(exc, tuple):
                 exc_name = '(%s)' % ', '.join(
                     map(attrgetter('__name__'), exc),
-=======
-    property __name__:
-        def __get__(self):
-            exc = self.exc
-            try:
-                if isinstance(exc, tuple):
-                    exc_name = '_or_'.join(map(attrgetter('__name__'), exc))
-                else:
-                    exc_name = exc.__name__
-                return '%s_excepting_%s' % (self.func.__name__, exc_name)
-            except AttributeError:
-                return 'excepting'
-
-    property __doc__:
-        def __get__(self):
-            from textwrap import dedent
-
-            exc = self.exc
-            try:
-                if isinstance(exc, tuple):
-                    exc_name = '(%s)' % ', '.join(
-                        map(attrgetter('__name__'), exc),
-                    )
-                else:
-                    exc_name = exc.__name__
-
-                return dedent(
-                    """\
-                    A wrapper around {inst.func.__name__!r} that will except:
-                    {exc}
-                    and handle any exceptions with {inst.handler.__name__!r}.
-
-                    Docs for {inst.func.__name__!r}:
-                    {inst.func.__doc__}
-
-                    Docs for {inst.handler.__name__!r}:
-                    {inst.handler.__doc__}
-                    """
-                ).format(
-                    inst=self,
-                    exc=exc_name,
->>>>>>> 630386c4
                 )
             else:
                 exc_name = exc.__name__
