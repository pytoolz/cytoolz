--- conflicted
+++ resolved
@@ -1061,7 +1061,6 @@
         return map(itemgetter(*ind), seqs)
     if default is no_default:
         return _pluck_index(ind, seqs)
-<<<<<<< HEAD
     return _pluck_index_default(ind, seqs, default)
 
 
@@ -1323,7 +1322,4 @@
     """
     Efficiently consume an iterable """
     for _ in seq:
-        pass
-=======
-    return _pluck_index_default(ind, seqs, default)
->>>>>>> cd802f86
+        pass